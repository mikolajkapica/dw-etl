from dagster import job
from himalayan_etl.ops.extract import (
    extract_world_bank_data,
)
from himalayan_etl.resources import (
    DatabaseResource,
    FileSystemResource,
    ETLConfigResource,
)

from himalayan_etl.ops.extract import (
    extract_expeditions_data,
    extract_members_data,
    extract_peaks_data,
)

from himalayan_etl.ops.clean import (
    clean_expeditions_data,
    clean_members_data,
    clean_peaks_data,
    clean_world_bank_data,
)

from himalayan_etl.ops.transform import (
    create_dim_date,
    create_dim_nationality,
    create_dim_peak,
    create_dim_route,
    create_dim_expedition_status,
    create_dim_host_country,
    create_dim_member,
    load_dimension_table,
)

from himalayan_etl.ops.facts import (
    prepare_fact_expeditions,
    load_fact_expeditions,
)

<<<<<<< HEAD
# Create configured dimension loading ops for each table
load_dim_date = load_dimension_table.configured(
    {"table_name": "DIM_Date", "key_columns": ["DateKey"]},
    name="load_dim_date"
)

load_dim_nationality = load_dimension_table.configured(
    {"table_name": "DIM_Nationality", "key_columns": ["NationalityKey"]},
    name="load_dim_nationality"
)

load_dim_peak = load_dimension_table.configured(
    {"table_name": "DIM_Peak", "key_columns": ["PeakKey"]},
    name="load_dim_peak"
)

load_dim_route = load_dimension_table.configured(
    {"table_name": "DIM_Route", "key_columns": ["RouteKey"]},
    name="load_dim_route"
)

load_dim_expedition_status = load_dimension_table.configured(
    {"table_name": "DIM_ExpeditionStatus", "key_columns": ["StatusKey"]},
    name="load_dim_expedition_status"
)

load_dim_host_country = load_dimension_table.configured(
    {"table_name": "DIM_HostCountry", "key_columns": ["HostCountryKey"]},
    name="load_dim_host_country"
)

load_dim_member = load_dimension_table.configured(
    {"table_name": "DIM_Member", "key_columns": ["MemberKey"]},
    name="load_dim_member"
)

load_dim_country_indicators = load_dimension_table.configured(
    {"table_name": "DIM_CountryIndicators", "key_columns": ["IndicatorKey"]},
    name="load_dim_country_indicators"
)
=======
>>>>>>> 29df6d11


@job(
    name="himalayan_etl",
    description="ETL pipeline for Himalayan expeditions data warehouse",
)
<<<<<<< HEAD
def himalayan_etl_full_load():
    # raw_expeditions = extract_expeditions_data()
    # raw_members = extract_members_data()
    # raw_peaks = extract_peaks_data()
=======
def himalayan_etl():
    raw_expeditions = extract_expeditions_data()
    raw_members = extract_members_data()
    raw_peaks = extract_peaks_data()
>>>>>>> 29df6d11
    raw_world_bank = extract_world_bank_data()

    # cleaned_expeditions = clean_expeditions_data(raw_expeditions)
    # cleaned_members = clean_members_data(raw_members)
    # cleaned_peaks = clean_peaks_data(raw_peaks)
<<<<<<< HEAD
    cleaned_world_bank = clean_world_bank_data(raw_world_bank)    
=======
    # cleaned_world_bank = clean_world_bank_data(raw_world_bank)
>>>>>>> 29df6d11

    # dim_date = create_dim_date(cleaned_expeditions)
    # dim_nationality = create_dim_nationality(cleaned_expeditions, cleaned_members)
    # dim_peak = create_dim_peak(cleaned_peaks, cleaned_expeditions)
    # dim_route = create_dim_route(cleaned_expeditions)
    # dim_expedition_status = create_dim_expedition_status(cleaned_expeditions)
    # dim_host_country = create_dim_host_country(cleaned_expeditions)
    # dim_member = create_dim_member(cleaned_members)
<<<<<<< HEAD
    dim_country_indicators = create_dim_country_indicators(cleaned_world_bank)    
    
    # Create World Bank indicators dimension
    # dim_date_loaded = load_dim_date(dim_date)
    # dim_nationality_loaded = load_dim_nationality(dim_nationality)
    # dim_peak_loaded = load_dim_peak(dim_peak) 
=======

    # # Create World Bank indicators dimension
    # dim_country_indicators = create_dim_country_indicators(cleaned_world_bank)    # Load all dimensions first
    # dim_date_loaded = load_dim_date(dim_date)
    # dim_nationality_loaded = load_dim_nationality(dim_nationality)
    # dim_peak_loaded = load_dim_peak(dim_peak)
>>>>>>> 29df6d11
    # dim_route_loaded = load_dim_route(dim_route)
    # dim_expedition_status_loaded = load_dim_expedition_status(dim_expedition_status)
    # dim_host_country_loaded = load_dim_host_country(dim_host_country)
    # dim_member_loaded = load_dim_member(dim_member)
    # dim_country_indicators_loaded = load_dim_country_indicators(dim_country_indicators)
<<<<<<< HEAD
    
=======

>>>>>>> 29df6d11
    # # Prepare fact table (depends on dimension data, not loading results)
    # fact_expeditions = prepare_fact_expeditions(
    #     cleaned_expeditions,
    #     cleaned_members,
    #     dim_date,
    #     dim_nationality,
    #     dim_peak,
    #     dim_route,
    #     dim_expedition_status,
    #     dim_host_country,
    #     dim_member
    # )
<<<<<<< HEAD
    
=======

>>>>>>> 29df6d11
    # # Load facts only after all dimensions are loaded
    # load_fact_expeditions(
    #     fact_expeditions,
    #     dim_date_loaded,
    #     dim_nationality_loaded,
    #     dim_peak_loaded,
    #     dim_route_loaded,
    #     dim_expedition_status_loaded,
    #     dim_host_country_loaded,
    #     dim_member_loaded,
    #     dim_country_indicators_loaded
<<<<<<< HEAD
    # )
=======
    # )

# load_dim_date = load_dimension_table.configured(
#     {"table_name": "DIM_Date", "key_columns": ["Date"]}, name="load_dim_date"
# )

# load_dim_nationality = load_dimension_table.configured(
#     {"table_name": "DIM_Nationality", "key_columns": ["CountryCode"]},
#     name="load_dim_nationality",
# )

# load_dim_peak = load_dimension_table.configured(
#     {"table_name": "DIM_Peak", "key_columns": ["PeakID"]}, name="load_dim_peak"
# )

# load_dim_route = load_dimension_table.configured(
#     {"table_name": "DIM_Route", "key_columns": ["Route1", "Route2"]},
#     name="load_dim_route",
# )

# load_dim_expedition_status = load_dimension_table.configured(
#     {"table_name": "DIM_ExpeditionStatus", "key_columns": ["TerminationReason"]},
#     name="load_dim_expedition_status",
# )

# load_dim_host_country = load_dimension_table.configured(
#     {"table_name": "DIM_HostCountry", "key_columns": ["CountryCode"]},
#     name="load_dim_host_country",
# )

# load_dim_member = load_dimension_table.configured(
#     {"table_name": "DIM_Member", "key_columns": ["MemberID"]}, name="load_dim_member"
# )

# load_dim_country_indicators = load_dimension_table.configured(
#     {
#         "table_name": "DIM_CountryIndicators",
#         "key_columns": ["CountryCode", "IndicatorCode", "Year"],
#     },
#     name="load_dim_country_indicators",
# )

# load_dim_country_indicators = load_dimension_table.configured(
#     {
#         "table_name": "DIM_CountryIndicators",
#         "key_columns": ["CountryCode", "IndicatorCode", "Year"],
#     },
#     name="load_dim_country_indicators",
# )
>>>>>>> 29df6d11
<|MERGE_RESOLUTION|>--- conflicted
+++ resolved
@@ -37,76 +37,22 @@
     load_fact_expeditions,
 )
 
-<<<<<<< HEAD
-# Create configured dimension loading ops for each table
-load_dim_date = load_dimension_table.configured(
-    {"table_name": "DIM_Date", "key_columns": ["DateKey"]},
-    name="load_dim_date"
-)
-
-load_dim_nationality = load_dimension_table.configured(
-    {"table_name": "DIM_Nationality", "key_columns": ["NationalityKey"]},
-    name="load_dim_nationality"
-)
-
-load_dim_peak = load_dimension_table.configured(
-    {"table_name": "DIM_Peak", "key_columns": ["PeakKey"]},
-    name="load_dim_peak"
-)
-
-load_dim_route = load_dimension_table.configured(
-    {"table_name": "DIM_Route", "key_columns": ["RouteKey"]},
-    name="load_dim_route"
-)
-
-load_dim_expedition_status = load_dimension_table.configured(
-    {"table_name": "DIM_ExpeditionStatus", "key_columns": ["StatusKey"]},
-    name="load_dim_expedition_status"
-)
-
-load_dim_host_country = load_dimension_table.configured(
-    {"table_name": "DIM_HostCountry", "key_columns": ["HostCountryKey"]},
-    name="load_dim_host_country"
-)
-
-load_dim_member = load_dimension_table.configured(
-    {"table_name": "DIM_Member", "key_columns": ["MemberKey"]},
-    name="load_dim_member"
-)
-
-load_dim_country_indicators = load_dimension_table.configured(
-    {"table_name": "DIM_CountryIndicators", "key_columns": ["IndicatorKey"]},
-    name="load_dim_country_indicators"
-)
-=======
->>>>>>> 29df6d11
 
 
 @job(
     name="himalayan_etl",
     description="ETL pipeline for Himalayan expeditions data warehouse",
 )
-<<<<<<< HEAD
-def himalayan_etl_full_load():
-    # raw_expeditions = extract_expeditions_data()
-    # raw_members = extract_members_data()
-    # raw_peaks = extract_peaks_data()
-=======
 def himalayan_etl():
     raw_expeditions = extract_expeditions_data()
     raw_members = extract_members_data()
     raw_peaks = extract_peaks_data()
->>>>>>> 29df6d11
     raw_world_bank = extract_world_bank_data()
 
     # cleaned_expeditions = clean_expeditions_data(raw_expeditions)
     # cleaned_members = clean_members_data(raw_members)
     # cleaned_peaks = clean_peaks_data(raw_peaks)
-<<<<<<< HEAD
-    cleaned_world_bank = clean_world_bank_data(raw_world_bank)    
-=======
     # cleaned_world_bank = clean_world_bank_data(raw_world_bank)
->>>>>>> 29df6d11
 
     # dim_date = create_dim_date(cleaned_expeditions)
     # dim_nationality = create_dim_nationality(cleaned_expeditions, cleaned_members)
@@ -115,31 +61,18 @@
     # dim_expedition_status = create_dim_expedition_status(cleaned_expeditions)
     # dim_host_country = create_dim_host_country(cleaned_expeditions)
     # dim_member = create_dim_member(cleaned_members)
-<<<<<<< HEAD
-    dim_country_indicators = create_dim_country_indicators(cleaned_world_bank)    
-    
-    # Create World Bank indicators dimension
-    # dim_date_loaded = load_dim_date(dim_date)
-    # dim_nationality_loaded = load_dim_nationality(dim_nationality)
-    # dim_peak_loaded = load_dim_peak(dim_peak) 
-=======
 
     # # Create World Bank indicators dimension
     # dim_country_indicators = create_dim_country_indicators(cleaned_world_bank)    # Load all dimensions first
     # dim_date_loaded = load_dim_date(dim_date)
     # dim_nationality_loaded = load_dim_nationality(dim_nationality)
     # dim_peak_loaded = load_dim_peak(dim_peak)
->>>>>>> 29df6d11
     # dim_route_loaded = load_dim_route(dim_route)
     # dim_expedition_status_loaded = load_dim_expedition_status(dim_expedition_status)
     # dim_host_country_loaded = load_dim_host_country(dim_host_country)
     # dim_member_loaded = load_dim_member(dim_member)
     # dim_country_indicators_loaded = load_dim_country_indicators(dim_country_indicators)
-<<<<<<< HEAD
-    
-=======
 
->>>>>>> 29df6d11
     # # Prepare fact table (depends on dimension data, not loading results)
     # fact_expeditions = prepare_fact_expeditions(
     #     cleaned_expeditions,
@@ -152,11 +85,7 @@
     #     dim_host_country,
     #     dim_member
     # )
-<<<<<<< HEAD
-    
-=======
 
->>>>>>> 29df6d11
     # # Load facts only after all dimensions are loaded
     # load_fact_expeditions(
     #     fact_expeditions,
@@ -168,9 +97,6 @@
     #     dim_host_country_loaded,
     #     dim_member_loaded,
     #     dim_country_indicators_loaded
-<<<<<<< HEAD
-    # )
-=======
     # )
 
 # load_dim_date = load_dimension_table.configured(
@@ -219,5 +145,4 @@
 #         "key_columns": ["CountryCode", "IndicatorCode", "Year"],
 #     },
 #     name="load_dim_country_indicators",
-# )
->>>>>>> 29df6d11
+# )